--- conflicted
+++ resolved
@@ -39,14 +39,10 @@
     /// - Parameter style: The style to apply to all text fields within the hierarchy.
     /// 
     /// - Returns: A view modified to use the specified text field style.
-<<<<<<< HEAD
     public func emTextFieldStyle<Style: EMTextFieldStyle>(
         _ style: Style
     ) -> some View {
-=======
-    public func emTextFieldStyle<Style: EMTextFieldStyle>(_ style: Style) -> some View {
 #if swift(>=6.0)
->>>>>>> e4a5ea03
         modifier(EMTextField.StyleViewModifier(style: style))
 #else
         environment(\.emTextFieldStyle, style)
